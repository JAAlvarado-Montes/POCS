#!/usr/bin/env python

import os
import warnings

import argparse

import shutil
import subprocess
import pandas as pd

from panoptes.utils import images


<<<<<<< HEAD
=======
MACHINE='PAN001'
PROJECT = 'panoptes-survey'
REMOTE_PATH = 'gs://{}/{}'.format(PROJECT, MACHINE)
>>>>>>> 7776e579
gsutil = shutil.which('gsutil')


def list_remote_dir(prefix=None, verbose=False):

    if prefix is not None:
        rp = '{}/{}'.format(REMOTE_PATH, prefix)
    else:
        rp = REMOTE_PATH

    cmd = [gsutil, 'ls', rp]

    if verbose:
        print(cmd)

    output = None

    try:
        output = subprocess.run(cmd, stdout=subprocess.PIPE, check=True, universal_newlines=True)
    except Exception as e:
        warnings.warn("Can't run command: {}".format(e))

    return output.stdout.strip()


def get_remote_dir(remote_dir, verbose=False):

    full_dir = '/var/panoptes/images/fields/{}/'.format(remote_dir.rstrip('/').split('/')[-2])

    gsutil = shutil.which('gsutil')

    cmd = [gsutil, '-m', 'cp', '-r', remote_dir, full_dir]

    if verbose:
        print(cmd)

    try:
        os.mkdir(full_dir)
    except OSError as e:
        warnings.warn("Can't create dir: {}".format(e))

    try:
        subprocess.call(cmd)
    except Exception as e:
        warnings.warn("Can't run command: {}".format(e))


def make_pec_data(name, obs_time, observer=None, verbose=False):

    image_dir = '{}/{}'.format(name, obs_time)

    data_table = images.get_pec_data(image_dir, observer=observer)

    if verbose:
        print(data_table.meta)

    hdf5_fn = '/var/panoptes/images/pec.hdf5'

    hdf5_path = 'observing/{}/{}'.format(data_table.meta['name'], data_table.meta['obs_date_start'])

    data_table.write(hdf5_fn, path=hdf5_path, append=True, serialize_meta=True, overwrite=True)


def main(remote=None, project=None, unit=None, **kwargs):

    # See if the remote path exists in the HDF5 data store
    store = pd.HDFStore(kwargs.get('hdf5_file'))

    hdf_path = 'observing/{}'.format(remote)

    if hdf_path not in store.keys():
        remote_path = 'gs://{}/{}/{}'.format(project, unit, remote)
        get_remote_dir(remote_path)

if __name__ == '__main__':
<<<<<<< HEAD
    parser = argparse.ArgumentParser(
        description=__doc__,
        formatter_class=argparse.RawDescriptionHelpFormatter)
    parser.add_argument('remote', help='The remote directory to fetch.')
    parser.add_argument('--project', default='panoptes-survey', help='Project.')
    parser.add_argument('--unit', default='PAN001', help='The name of the unit.')
    parser.add_argument('--hdf5_file', default='/var/panoptes/images/pec.hdf5', help='HDF5 File')

    args = parser.parse_args()

    main(**vars(args))
=======
    print(list_remote_dir())
>>>>>>> 7776e579
<|MERGE_RESOLUTION|>--- conflicted
+++ resolved
@@ -11,13 +11,6 @@
 
 from panoptes.utils import images
 
-
-<<<<<<< HEAD
-=======
-MACHINE='PAN001'
-PROJECT = 'panoptes-survey'
-REMOTE_PATH = 'gs://{}/{}'.format(PROJECT, MACHINE)
->>>>>>> 7776e579
 gsutil = shutil.which('gsutil')
 
 
@@ -93,7 +86,6 @@
         get_remote_dir(remote_path)
 
 if __name__ == '__main__':
-<<<<<<< HEAD
     parser = argparse.ArgumentParser(
         description=__doc__,
         formatter_class=argparse.RawDescriptionHelpFormatter)
@@ -104,7 +96,4 @@
 
     args = parser.parse_args()
 
-    main(**vars(args))
-=======
-    print(list_remote_dir())
->>>>>>> 7776e579
+    main(**vars(args))
--- conflicted
+++ resolved
@@ -3,18 +3,23 @@
 
 import time
 
-from pocs.dome import abstract_serial_dome
+from panoptes.pocs.dome import abstract_serial_dome
 
 
 class Protocol:
-    # Response codes
-    BOTH_CLOSED = '0'
-    BOTH_OPEN = '3'
-
-    # TODO(jamessynge): Confirm and clarify meaning of '1' and '2'
-    B_IS_OPEN = '1'
-    A_IS_OPEN = '2'
-
+    # Status codes, produced when not responding to an input. They are oriented towards
+    # reporting whether the two shutters are fully closed.
+    BOTH_CLOSED = '0'  # Both A and B shutters are fully closed.
+
+    A_IS_CLOSED = '1'  # Only shutter A is fully closed.
+    B_IS_CLOSED = '2'  # Only shutter B is fully closed.
+
+    BOTH_OPEN = '3'  # Really means both NOT fully closed.
+
+    # Status codes produced by the dome when not responding to a movement command.
+    STABLE_STATES = (BOTH_CLOSED, BOTH_OPEN, B_IS_CLOSED, A_IS_CLOSED)
+
+    # Limit responses, when the limit has been reached on a direction of movement.
     A_OPEN_LIMIT = 'x'  # Response to asking for A to open, and being at open limit
     A_CLOSE_LIMIT = 'X'  # Response to asking for A to close, and being at close limit
 
@@ -43,8 +48,10 @@
     """
     # TODO(jamessynge): Get these from the config file (i.e. per instance), with these values
     # as defaults, though LISTEN_TIMEOUT can just be the timeout config for SerialData.
-    LISTEN_TIMEOUT = 3  # Max number of seconds to wait for a response
-    MOVE_TIMEOUT = 10  # Max number of seconds to run the door motors
+    LISTEN_TIMEOUT = 3  # Max number of seconds to wait for a response.
+    MOVE_TIMEOUT = 10  # Max number of seconds to run the door motors.
+    MOVE_LISTEN_TIMEOUT = 0.1  # When moving, how long to wait for feedback.
+    NUM_CLOSE_FEEDBACKS = 2  # Number of target_feedback bytes needed.
 
     def __init__(self, *args, **kwargs):
         super().__init__(*args, **kwargs)
@@ -68,15 +75,11 @@
     def open(self):
         self._full_move(Protocol.OPEN_A, Protocol.A_OPEN_LIMIT)
         self._full_move(Protocol.OPEN_B, Protocol.B_OPEN_LIMIT)
-<<<<<<< HEAD
-        return self.is_open
-=======
         v = self._read_state_until_stable()
         if v == Protocol.BOTH_OPEN:
             return True
         self.logger.warning(f'AstrohavenDome.open wrong final state: {v!r}')
         return False
->>>>>>> ee2b35fb
 
     @property
     def is_closed(self):
@@ -84,11 +87,6 @@
         return v == Protocol.BOTH_CLOSED
 
     def close(self):
-<<<<<<< HEAD
-        self._full_move(Protocol.CLOSE_A, Protocol.A_CLOSE_LIMIT)
-        self._full_move(Protocol.CLOSE_B, Protocol.B_CLOSE_LIMIT)
-        return self.is_closed
-=======
         self._full_move(Protocol.CLOSE_A, Protocol.A_CLOSE_LIMIT,
                         feedback_countdown=AstrohavenDome.NUM_CLOSE_FEEDBACKS)
         self._full_move(Protocol.CLOSE_B, Protocol.B_CLOSE_LIMIT,
@@ -98,23 +96,30 @@
             return True
         self.logger.warning(f'AstrohavenDome.close wrong final state: {v!r}')
         return False
->>>>>>> ee2b35fb
 
     @property
     def status(self):
-        """Return a text string describing dome's current status."""
-        if not self.is_connected:
-            return 'Not connected to the dome'
-        v = self._read_latest_state()
-        if v == Protocol.BOTH_CLOSED:
-            return 'Both sides closed'
-        if v == Protocol.B_IS_OPEN:
-            return 'Side B open, side A closed'
-        if v == Protocol.A_IS_OPEN:
-            return 'Side A open, side B closed'
-        if v == Protocol.BOTH_OPEN:
-            return 'Both sides open'
-        return 'Unexpected response from Astrohaven Dome Controller: %r' % v
+        """Return a dict with dome's current status."""
+
+        status_lookup = {
+            Protocol.BOTH_CLOSED: 'closed_both',
+            Protocol.A_IS_CLOSED: 'closed_a',
+            Protocol.B_IS_CLOSED: 'closed_b',
+            Protocol.BOTH_OPEN: 'open_both',
+        }
+
+        state = self._read_latest_state()
+
+        return_status = dict(
+            connected=self.is_connected,
+        )
+
+        try:
+            return_status['open'] = status_lookup[state]
+        except KeyError as e:
+            return_status['open'] = f'Unexpected response from Astrohaven Dome Controller: {state!r}'
+
+        return return_status
 
     def __str__(self):
         if self.is_connected:
@@ -135,17 +140,6 @@
             return chr(data[-1])
         return None
 
-<<<<<<< HEAD
-    def _nudge_shutter(self, send, target_feedback):
-        """Send one command to the dome, return whether the desired feedback was received.
-
-        Args:
-            send: The command code to send; this is a string of one ASCII character. See
-                Protocol above for the command codes.
-            target_feedback: The response code to compare to the response from the dome;
-                this is a string of one ASCII character. See Protocol above for the codes;
-                while the dome is moving, it echoes the command code sent.
-=======
     def _read_state_until_stable(self):
         """Read the status until it reaches one of the stable values."""
         end_by = time.time() + AstrohavenDome.LISTEN_TIMEOUT
@@ -161,19 +155,8 @@
                 continue
             pass
         return c
->>>>>>> ee2b35fb
-
-        Returns:
-            True if the output from the dome is target_feedback; False otherwise.
-        """
-        self.serial.write(send)
-        # Wait a moment so that the response to our command has time to be emitted, and we don't
-        # get fooled by a status code received at about the same time that our command is sent.
-        time.sleep(0.1)
-        feedback = self._read_latest_state()
-        return feedback == target_feedback
-
-    def _full_move(self, send, target_feedback):
+
+    def _full_move(self, send, target_feedback, feedback_countdown=1):
         """Send a command code until the target_feedback is recieved, or a timeout is reached.
 
         Args:
@@ -186,16 +169,6 @@
             True if the target_feedback is received from the dome before the MOVE_TIMEOUT;
             False otherwise.
         """
-<<<<<<< HEAD
-        end_by = time.time() + AstrohavenDome.MOVE_TIMEOUT
-        while not self._nudge_shutter(send, target_feedback):
-            if time.time() < end_by:
-                continue
-            self.logger.error('Timed out moving the dome. Check for hardware or communications ' +
-                              'problem. send=%r latest_state=%r', send, self._read_latest_state())
-            return False
-        return True
-=======
         # Set a short timeout on reading, so that we don't open or close slowly.
         # In other words, we'll try to read status, but if it isn't available,
         # we'll just send another command.
@@ -235,7 +208,6 @@
                 return False
         finally:
             self.serial.ser.timeout = saved_timeout
->>>>>>> ee2b35fb
 
 
 # Expose as Dome so that we can generically load by module name, without knowing the specific type

--- conflicted
+++ resolved
@@ -1,50 +1,36 @@
 # Test the Astrohaven dome interface using a simulated dome controller.
+from contextlib import suppress
 
-import copy
 import pytest
 import serial
 
-import pocs.dome
-from pocs.dome import astrohaven
+from panoptes.pocs import hardware
+from panoptes.pocs.dome import astrohaven
+from panoptes.pocs.dome import create_dome_simulator
+
+from panoptes.utils.config.client import set_config
 
 
 @pytest.fixture(scope='function')
-<<<<<<< HEAD
-def dome(config):
-=======
 def dome():
->>>>>>> ee2b35fb
     # Install our test handlers for the duration.
-    serial.protocol_handler_packages.append('pocs.dome')
+    serial.protocol_handler_packages.append('panoptes.pocs.dome')
 
     # Modify the config so that the dome uses the right controller and port.
-<<<<<<< HEAD
-    config = copy.deepcopy(config)
-    dome_config = config.setdefault('dome', {})
-    dome_config.update({
-=======
     set_config('simulator', hardware.get_all_names(without=['dome']))
     set_config('dome', {
->>>>>>> ee2b35fb
         'brand': 'Astrohaven',
         'driver': 'astrohaven',
         'port': 'astrohaven_simulator://',
     })
-<<<<<<< HEAD
-    del config['simulator']
-    the_dome = pocs.dome.create_dome_from_config(config)
-=======
     the_dome = create_dome_simulator()
 
->>>>>>> ee2b35fb
     yield the_dome
-    try:
+    with suppress(Exception):
         the_dome.disconnect()
-    except Exception:
-        pass
 
     # Remove our test handlers.
-    serial.protocol_handler_packages.remove('pocs.dome')
+    serial.protocol_handler_packages.remove('panoptes.pocs.dome')
 
 
 def test_create(dome):
@@ -78,11 +64,17 @@
     dome.connect()
 
     assert dome.open() is True
-    assert dome.status == 'Both sides open'
+    assert dome.status['open'] == 'open_both'
     assert dome.is_open is True
 
+    # Try to open shutter
+    assert dome.open() is True
+
     assert dome.close() is True
-    assert dome.status == 'Both sides closed'
+    assert dome.status['open'] == 'closed_both'
     assert dome.is_closed is True
 
+    # Try to close again
+    assert dome.close() is True
+
     dome.disconnect()
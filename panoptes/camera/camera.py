--- conflicted
+++ resolved
@@ -20,7 +20,6 @@
         """
         Initialize the camera
         """
-<<<<<<< HEAD
         # Create an object for just the mount config items
         self.camera_config = config if len(config) else dict()
 
@@ -249,11 +248,8 @@
         This does nothing for a Canon DSLR as it does not have cooling.
         '''
         self.logger.info('No camera cooling available')
-        self.cooling = True
-=======
         self.cooled = None
         self.cooling = None
->>>>>>> 58a7dba9
 
         # Create an object for just the camera config items
         self.camera_config = config if len(config) else dict()
